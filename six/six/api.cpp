// Unless explicitly stated otherwise all files in this repository are licensed
// under the Apache License Version 2.0.
// This product includes software developed at Datadog (https://www.datadoghq.com/).
// Copyright 2019 Datadog, Inc.
<<<<<<< HEAD
#include <dlfcn.h>
#include <iostream>
=======
#ifdef _WIN32
#include <Windows.h>
#endif
#include <iostream>

>>>>>>> fd9ff801

#include <datadog_agent_six.h>
#include <six.h>

#if __linux__
<<<<<<< HEAD
#    define DATADOG_AGENT_TWO "libdatadog-agent-two.so"
#    define DATADOG_AGENT_THREE "libdatadog-agent-three.so"
#elif __APPLE__
#    define DATADOG_AGENT_TWO "libdatadog-agent-two.dylib"
#    define DATADOG_AGENT_THREE "libdatadog-agent-three.dylib"
=======
#include <dlfcn.h>
#define DATADOG_AGENT_TWO "libdatadog-agent-two.so"
#define DATADOG_AGENT_THREE "libdatadog-agent-three.so"
#elif __APPLE__
#include <dlfcn.h>
#define DATADOG_AGENT_TWO "libdatadog-agent-two.dylib"
#define DATADOG_AGENT_THREE "libdatadog-agent-three.dylib"
>>>>>>> fd9ff801
#elif _WIN32
#define DATADOG_AGENT_TWO "datadog-agent-two.dll"
#define DATADOG_AGENT_THREE "datadog-agent-three.dll"
#else
#    error Platform not supported
#endif

#define AS_TYPE(Type, Obj) reinterpret_cast<Type *>(Obj)
#define AS_CTYPE(Type, Obj) reinterpret_cast<const Type *>(Obj)

static void *six_backend = NULL;

<<<<<<< HEAD
six_t *make2() {
    if (six_backend != NULL) {
        std::cerr << "Six alrady initialized!" << std::endl;
        return NULL;
    }

=======
#ifdef _WIN32
static HMODULE two, three;
#else
static void *two, *three;
#endif

void init(six_t* six, char* pythonHome)
{
    AS_TYPE(Six, six)->init(pythonHome);
}
#ifdef _WIN32

six_t *make2()
{
    // load library
    two = LoadLibraryA(DATADOG_AGENT_TWO);
    if (!two) {
        std::cerr << "Unable to open 'two' library: " << GetLastError() << std::endl;
        return 0;
    }


    // dlsym class factory
    create_t* create = (create_t*)GetProcAddress(two, "create");
    if (!create) {
        std::cerr << "Unable to open 'two' factory: " << GetLastError() << std::endl;
        return 0;
    }

    return AS_TYPE(six_t, create());
}

void destroy2(six_t* six)
{
    if (two) {
        // dlsym object destructor
        destroy_t* destroy = (destroy_t*)GetProcAddress(two, "destroy");
        if (!destroy) {
            std::cerr << "Unable to open 'two' destructor: " << GetLastError() << std::endl;
            return;
        }
        destroy(AS_TYPE(Six, six));
    }
}

six_t *make3()
{
    // load the library
    three = LoadLibraryA(DATADOG_AGENT_THREE);
    if (!three) {
        std::cerr << "Unable to open 'three' library: " << GetLastError() << std::endl;
        return 0;
    }


    // dlsym class factory
    create_t* create_three = (create_t*)GetProcAddress(three, "create");
    if (!create_three) {
        std::cerr << "Unable to open 'three' factory: " << GetLastError() << std::endl;
        return 0;
    }

    return AS_TYPE(six_t, create_three());
}

void destroy3(six_t* six)
{
    if (three) {
        // dlsym object destructor
        destroy_t* destroy = (destroy_t*)GetProcAddress(three, "destroy");
        
        if (!destroy) {
            std::cerr << "Unable to open 'three' destructor: " << GetLastError() << std::endl;
            return;
        }
        destroy(AS_TYPE(Six, six));
    }
}

#else
six_t *make2()
{
>>>>>>> fd9ff801
    // load library
    six_backend = dlopen(DATADOG_AGENT_TWO, RTLD_LAZY | RTLD_GLOBAL);
    if (!six_backend) {
        std::cerr << "Unable to open 'two' library: " << dlerror() << std::endl;
        return NULL;
    }

    // reset dl errors
    dlerror();

    // dlsym class factory
    create_t *create = (create_t *)dlsym(six_backend, "create");
    const char *dlsym_error = dlerror();
    if (dlsym_error) {
        std::cerr << "Unable to open 'two' factory: " << dlsym_error << std::endl;
        return NULL;
    }

    return AS_TYPE(six_t, create());
}

six_t *make3() {
    if (six_backend != NULL) {
        std::cerr << "Six alrady initialized!" << std::endl;
        return NULL;
    }

    // load the library
    six_backend = dlopen(DATADOG_AGENT_THREE, RTLD_LAZY | RTLD_GLOBAL);
    if (!six_backend) {
        std::cerr << "Unable to open 'three' library: " << dlerror() << std::endl;
        return NULL;
    }

    // reset dl errors
    dlerror();

    // dlsym class factory
    create_t *create_three = (create_t *)dlsym(six_backend, "create");
    const char *dlsym_error = dlerror();
    if (dlsym_error) {
        std::cerr << "Unable to open 'three' factory: " << dlsym_error << std::endl;
        return NULL;
    }

    return AS_TYPE(six_t, create_three());
}

void destroy(six_t *six) {
    if (six_backend) {
        // dlsym object destructor
        destroy_t *destroy = (destroy_t *)dlsym(six_backend, "destroy");
        const char *dlsym_error = dlerror();
        if (dlsym_error) {
            std::cerr << "Unable to dlopen backend destructor: " << dlsym_error << std::endl;
            return;
        }
        destroy(AS_TYPE(Six, six));
    }
}
#endif

int init(six_t *six, char *pythonHome) { return AS_TYPE(Six, six)->init(pythonHome) ? 1 : 0; }

int is_initialized(six_t *six) { return AS_CTYPE(Six, six)->isInitialized(); }

const char *get_py_version(const six_t *six) { return AS_CTYPE(Six, six)->getPyVersion(); }

int run_simple_string(const six_t *six, const char *code) { return AS_CTYPE(Six, six)->runSimpleString(code) ? 1 : 0; }

six_pyobject_t *get_none(const six_t *six) { return AS_TYPE(six_pyobject_t, AS_CTYPE(Six, six)->getNone()); }

int add_module_func(six_t *six, six_module_t module, six_module_func_t func_type, char *func_name, void *func) {
    return AS_TYPE(Six, six)->addModuleFunction(module, func_type, func_name, func) ? 1 : 0;
}

int add_module_int_const(six_t *six, six_module_t module, const char *name, long value) {
    return AS_TYPE(Six, six)->addModuleIntConst(module, name, value) ? 1 : 0;
}

six_gilstate_t ensure_gil(six_t *six) { return AS_TYPE(Six, six)->GILEnsure(); }

void release_gil(six_t *six, six_gilstate_t state) { AS_TYPE(Six, six)->GILRelease(state); }

six_pyobject_t *get_check_class(six_t *six, const char *name) {
    return AS_TYPE(six_pyobject_t, AS_TYPE(Six, six)->getCheckClass(name));
}

six_pyobject_t *get_check(six_t *six, const char *name, const char *init_config, const char *instances) {
    return AS_TYPE(six_pyobject_t, AS_TYPE(Six, six)->getCheck(name, init_config, instances));
}

const char *run_check(six_t *six, six_pyobject_t *check) {
    return AS_TYPE(Six, six)->runCheck(AS_TYPE(SixPyObject, check));
}

int has_error(const six_t *six) { return AS_CTYPE(Six, six)->hasError() ? 1 : 0; }

const char *get_error(const six_t *six) { return AS_CTYPE(Six, six)->getError(); }<|MERGE_RESOLUTION|>--- conflicted
+++ resolved
@@ -2,36 +2,22 @@
 // under the Apache License Version 2.0.
 // This product includes software developed at Datadog (https://www.datadoghq.com/).
 // Copyright 2019 Datadog, Inc.
-<<<<<<< HEAD
+#ifdef _WIN32
+#include <Windows.h>
+#endif
 #include <dlfcn.h>
 #include <iostream>
-=======
-#ifdef _WIN32
-#include <Windows.h>
-#endif
-#include <iostream>
-
->>>>>>> fd9ff801
+
 
 #include <datadog_agent_six.h>
 #include <six.h>
 
 #if __linux__
-<<<<<<< HEAD
 #    define DATADOG_AGENT_TWO "libdatadog-agent-two.so"
 #    define DATADOG_AGENT_THREE "libdatadog-agent-three.so"
 #elif __APPLE__
 #    define DATADOG_AGENT_TWO "libdatadog-agent-two.dylib"
 #    define DATADOG_AGENT_THREE "libdatadog-agent-three.dylib"
-=======
-#include <dlfcn.h>
-#define DATADOG_AGENT_TWO "libdatadog-agent-two.so"
-#define DATADOG_AGENT_THREE "libdatadog-agent-three.so"
-#elif __APPLE__
-#include <dlfcn.h>
-#define DATADOG_AGENT_TWO "libdatadog-agent-two.dylib"
-#define DATADOG_AGENT_THREE "libdatadog-agent-three.dylib"
->>>>>>> fd9ff801
 #elif _WIN32
 #define DATADOG_AGENT_TWO "datadog-agent-two.dll"
 #define DATADOG_AGENT_THREE "datadog-agent-three.dll"
@@ -42,40 +28,34 @@
 #define AS_TYPE(Type, Obj) reinterpret_cast<Type *>(Obj)
 #define AS_CTYPE(Type, Obj) reinterpret_cast<const Type *>(Obj)
 
+
+
+
+
+#ifdef _WIN32
+static HMODULE six_backend = NULL;
+#else
 static void *six_backend = NULL;
-
-<<<<<<< HEAD
-six_t *make2() {
-    if (six_backend != NULL) {
-        std::cerr << "Six alrady initialized!" << std::endl;
-        return NULL;
-    }
-
-=======
+#endif
+
+void init(six_t* six, char* pythonHome)
+{
+    AS_TYPE(Six, six)->init(pythonHome);
+}
 #ifdef _WIN32
-static HMODULE two, three;
-#else
-static void *two, *three;
-#endif
-
-void init(six_t* six, char* pythonHome)
-{
-    AS_TYPE(Six, six)->init(pythonHome);
-}
-#ifdef _WIN32
 
 six_t *make2()
 {
     // load library
-    two = LoadLibraryA(DATADOG_AGENT_TWO);
-    if (!two) {
+    six_backend = LoadLibraryA(DATADOG_AGENT_TWO);
+    if (!six_backend) {
         std::cerr << "Unable to open 'two' library: " << GetLastError() << std::endl;
         return 0;
     }
 
 
     // dlsym class factory
-    create_t* create = (create_t*)GetProcAddress(two, "create");
+    create_t* create = (create_t*)GetProcAddress(six_backend, "create");
     if (!create) {
         std::cerr << "Unable to open 'two' factory: " << GetLastError() << std::endl;
         return 0;
@@ -86,9 +66,9 @@
 
 void destroy2(six_t* six)
 {
-    if (two) {
+    if (six_backend) {
         // dlsym object destructor
-        destroy_t* destroy = (destroy_t*)GetProcAddress(two, "destroy");
+        destroy_t* destroy = (destroy_t*)GetProcAddress(six_backend, "destroy");
         if (!destroy) {
             std::cerr << "Unable to open 'two' destructor: " << GetLastError() << std::endl;
             return;
@@ -100,7 +80,7 @@
 six_t *make3()
 {
     // load the library
-    three = LoadLibraryA(DATADOG_AGENT_THREE);
+    six_backend = LoadLibraryA(DATADOG_AGENT_THREE);
     if (!three) {
         std::cerr << "Unable to open 'three' library: " << GetLastError() << std::endl;
         return 0;
@@ -108,7 +88,7 @@
 
 
     // dlsym class factory
-    create_t* create_three = (create_t*)GetProcAddress(three, "create");
+    create_t* create_three = (create_t*)GetProcAddress(six_backend, "create");
     if (!create_three) {
         std::cerr << "Unable to open 'three' factory: " << GetLastError() << std::endl;
         return 0;
@@ -121,7 +101,7 @@
 {
     if (three) {
         // dlsym object destructor
-        destroy_t* destroy = (destroy_t*)GetProcAddress(three, "destroy");
+        destroy_t* destroy = (destroy_t*)GetProcAddress(six_backend, "destroy");
         
         if (!destroy) {
             std::cerr << "Unable to open 'three' destructor: " << GetLastError() << std::endl;
@@ -134,7 +114,10 @@
 #else
 six_t *make2()
 {
->>>>>>> fd9ff801
+    if (six_backend != NULL) {
+        std::cerr << "Six alrady initialized!" << std::endl;
+        return NULL;
+    }
     // load library
     six_backend = dlopen(DATADOG_AGENT_TWO, RTLD_LAZY | RTLD_GLOBAL);
     if (!six_backend) {
